import numpy as np
import scipy


def pcovr_covariance(mixing, X_proxy, Y_proxy, rcond=1e-12, return_isqrt=False):
    """
    Creates the PCovR modified covariance
    ~C = (mixing) * X^T X +
         (1-mixing) * (X^T X)^(-1/2) ~Y ~Y^T (X^T X)^(-1/2)

    where ~Y is the properties obtained by linear regression.

    :param mixing: mixing parameter,
                   as described in PCovR as :math:`{\\alpha}`, defaults to 1
    :type mixing: float

    :param X_proxy: Data matrix :math:`\\mathbf{X}`
    :type X_proxy: array of shape (n x m)

    :param Y_proxy: array to include in biased selection when mixing < 1
    :type Y_proxy: array of shape (n x p)

    :param rcond: threshold below which eigenvalues will be considered 0,
                      defaults to 1E-12
    :type rcond: float

    """

    C = np.zeros((X_proxy.shape[1], X_proxy.shape[1]), dtype=np.float64)

    cov = X_proxy.T @ X_proxy

    if mixing < 1 or return_isqrt:
        # Do not try to approximate C_inv, it will affect results
        C_inv = np.linalg.pinv(cov, rcond=rcond)
        C_isqrt = scipy.linalg.sqrtm(C_inv)

        # parentheses speed up calculation greatly
        Y_hat = C_isqrt @ (X_proxy.T @ Y_proxy)
        Y_hat = Y_hat.reshape((C.shape[0], -1))
        Y_hat = np.real(Y_hat)

        C += (1 - mixing) * Y_hat @ Y_hat.T

    if mixing > 0:
        C += (mixing) * cov

    if return_isqrt:
        return C, C_isqrt
    else:
        return C


<<<<<<< HEAD
def pcovr_kernel_distance(mixing, X_proxy, Y_proxy):
=======
def pcovr_kernel_distance(mixing, X_proxy, Y_proxy, rcond=None):
>>>>>>> f90c46e5
    """
    Creates the PCovR modified kernel distances
    ~K = (mixing) * X X^T +
         (1-mixing) * Y Y^T

    :param mixing: mixing parameter,
                   as described in PCovR as :math:`{\\alpha}`, defaults to 1
    :type mixing: float

    :param X_proxy: Data matrix :math:`\\mathbf{X}`
    :type X_proxy: array of shape (n x m)

    :param Y_proxy: array to include in biased selection when mixing < 1
    :type Y_proxy: array of shape (n x p)

    """

    K = np.zeros((X_proxy.shape[0], X_proxy.shape[0]))
    if mixing < 1:
        K += (1 - mixing) * Y_proxy @ Y_proxy.T
    if mixing > 0:
        K += (mixing) * X_proxy @ X_proxy.T

    return K<|MERGE_RESOLUTION|>--- conflicted
+++ resolved
@@ -51,11 +51,7 @@
         return C
 
 
-<<<<<<< HEAD
-def pcovr_kernel_distance(mixing, X_proxy, Y_proxy):
-=======
 def pcovr_kernel_distance(mixing, X_proxy, Y_proxy, rcond=None):
->>>>>>> f90c46e5
     """
     Creates the PCovR modified kernel distances
     ~K = (mixing) * X X^T +
